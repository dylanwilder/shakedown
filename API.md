--- conflicted
+++ resolved
@@ -46,15 +46,12 @@
       * [get_tasks()](#get_tasks)
       * [get_active_tasks()](#get_active_tasks)
       * [task_completed()](#task_completed)
-<<<<<<< HEAD
     * ZooKeeper
       * [delete_zk_node()](#delete_zk_node)
-=======
     * Agents
       * [get_agents()](#get_agents)
       * [get_private_agents()](#get_private_agents)
       * [get_public_agents()](#get_public_agents)
->>>>>>> 0c946600
 
 
 ## Usage
@@ -697,7 +694,6 @@
 ```
 
 
-<<<<<<< HEAD
 ### delete_zk_node()
 
 Delete a named ZooKeeper node.
@@ -707,23 +703,26 @@
 parameter | description | type | default
 --------- | ----------- | ---- | -------
 node_name | the name of the node | str
-=======
-### get_agents()
-
-Retrieve a list of all agent node IP addresses.
-
-##### *parameters*
-
-None
->>>>>>> 0c946600
-
-##### *example usage*
-
-```python
-<<<<<<< HEAD
+
+##### *example usage*
+
+```python
 # Delete a 'universe/marathon-user' ZooKeeper node
 delete_zk_node('universe/marathon-user')
-=======
+```
+
+
+### get_agents()
+
+Retrieve a list of all agent node IP addresses.
+
+##### *parameters*
+
+None
+
+##### *example usage*
+
+```python
 # What do I look like in IP space?
 nodes = get_agents()
 print("Node IP addresses: " + nodes)
@@ -760,5 +759,4 @@
 # What do I look like in IP space?
 public_nodes = get_public_agents()
 print("Public IP addresses: " + public_nodes)
->>>>>>> 0c946600
 ```