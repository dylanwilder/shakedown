# Using `shakedown` helper methods in your DC/OS tests


## Table of contents

  * [Usage](#usage)
  * [Methods](#methods)
    * General
      * [dcos_url()](#dcos_url)
      * [dcos_service_url()](#dcos_service_url)
      * [dcos_state()](#dcos_state)
      * [dcos_version()](#dcos_version)
      * [dcos_acs_token()](#dcos_acs_token)
      * [master_ip()](#master_ip)
    * Packaging
      * [install_package()](#install_package)
      * [install_package_and_wait()](#install_package_and_wait)
      * [uninstall_package()](#uninstall_package)
      * [uninstall_package_and_wait()](#uninstall_package_and_wait)
      * [package_installed()](#package_installed)
      * [get_package_repos()](#get_package_repos)
      * [add_package_repo()](#add_package_repo)
      * [remove_package_repo()](#remove_package_repo)
    * Command execution
      * [run_command()](#run_command)
      * [run_command_on_master()](#run_command_on_master)
      * [run_command_on_agent()](#run_command_on_agent)
      * [run_dcos_command()](#run_dcos_command)
    * File operations
      * [copy_file()](#copy_file)
      * [copy_file_to_master()](#copy_file_to_master)
      * [copy_file_to_agent()](#copy_file_to_agent)
      * [copy_file_from_master()](#copy_file_from_master)
      * [copy_file_from_agent()](#copy_file_from_agent)
    * Services
      * [get_service()](#get_service)
      * [get_service_framework_id()](#get_service_framework_id)
      * [get_service_task()](#get_service_task)
      * [get_service_tasks()](#get_service_tasks)
      * [get_service_ips()](#get_service_ips)
      * [get_marathon_task()](#get_marathon_task)
      * [get_marathon_tasks()](#get_marathon_tasks)
      * [service_healthy()](#service_healthy)
    * Tasks
      * [get_task()](#get_task)
      * [get_tasks()](#get_tasks)
      * [get_active_tasks()](#get_active_tasks)
      * [task_completed()](#task_completed)
    * ZooKeeper
      * [delete_zk_node()](#delete_zk_node)
    * Agents
      * [get_agents()](#get_agents)
      * [get_private_agents()](#get_private_agents)
      * [get_public_agents()](#get_public_agents)
      * [partition_agent()](#partition_agent)
      * [reconnect_agent()](#reconnect_agent)
      * [restart_agent()](#restart_agent)
      * [stop_agent()](#stop_agent)
      * [start_agent()](#start_agent)


## Usage

`from shakedown import *`


## Methods

### dcos_url()

The URL to the DC/OS cluster under test.

##### *parameters*

None.

##### *example usage*

```python
# Print the DC/OS dashboard URL.
dcos_url = dcos_url()
print("Dashboard located at: " + dcos_url)
```


### dcos_service_url()

The URI to a named service.

##### *parameters*

parameter | description | type | default
--------- | ----------- | ---- | -------
**service** | the name of the service | str

##### *example usage*

```python
# Print the location of the Jenkins service's dashboard
jenkins_url = dcos_service_url('jenkins')
print("Jenkins dashboard located at: " + jenkins_url)
```


### dcos_state()

A JSON hash containing DC/OS state information.

#### *parameters*

None.

#### *example usage*

```python
# Print state information of DC/OS slaves.
state_json = json.loads(dcos_json_state())
print(state_json['slaves'])
```


### dcos_version()

The DC/OS version number.

##### *parameters*

None.

##### *example usage*

```python
# Print the DC/OS version.
dcos_version = dcos_version()
print("Cluster is running DC/OS version " + dcos_version)
```


### dcos_acs_token()

The DC/OS ACS token (if authenticated).

##### *parameters*

None.

##### *example usage*

```python
# Print the DC/OS ACS token.
token = dcos_acs_token()
print("Using token " + token)
```



### master_ip()

The current Mesos master's IP address.

##### *parameters*

None.

##### *example usage*

```python
# What's our Mesos master's IP?
master_ip = master_ip()
print("Current Mesos master: " + master_ip)
```


### install_package()

Install a package.

##### *parameters*

parameter | description | type | default
--------- | ----------- | ---- | -------
**package_name** | the name of the package to install | str
package_version | the version of the package to install | str | *latest*
app_id | custom app ID | str | `None`
options_file | ? | ? | `None`
wait_for_completion | wait for service to become healthy before completing? | bool | `False`
timeout_sec | how long in seconds to wait before timing out | int | `600`

##### *example usage*

```python
# Install the 'jenkins' package; don't wait the service to register
install_package('jenkins')
```


### install_package_and_wait()

Install a package, and wait for the service to register.

*This method uses the same parameters as [`install_package()`](#install_package)*


### uninstall_package()

Uninstall a package.

##### *parameters*

parameter | description | type | default
--------- | ----------- | ---- | -------
**package_name** | the name of the package to install | str
app_id | custom app ID | str | `None`
all_instances | uninstall all instances? | bool | `False`
wait_for_completion | wait for service to become healthy before completing? | bool | `False`
timeout_sec | how long in seconds to wait before timing out | int | `600`

##### *example usage*

```python
# Uninstall the 'jenkins' package; don't wait for the service to unregister
uninstall_package('jenkins')
```


### uninstall_package_and_wait()

Uninstall a package, and wait for the service to unregister.

*This method uses the same parameters as [`uninstall_package()`](#uninstall_package)*


### package_installed()

Check whether a specified package is currently installed.

##### *parameters*

parameter | description | type | default
--------- | ----------- | ---- | -------
**package_name** | the name of the package to install | str
app_id | custom app ID | str | `None`

##### *example usage*

```python
# Is the 'jenkins' package installed?
if package_installed('jenkins'):
    print('Jenkins is installed!')
```


### add_package_repo()

Add a repository to the list of package sources.

##### *parameters*

parameter | description | type | default
--------- | ----------- | ---- | -------
**repo_name** | the name of the repository | str
**repo_url** | the location of the repository | str
index | the repository index order | int | *-1*

##### *example usage*

```python
# Search the Multiverse before any other repositories
add_package_repo('Multiverse', 'https://github.com/mesosphere/multiverse/archive/version-2.x.zip', 0)
```


### remove_package_repo()

Remove a repository from the list of package sources.

##### *parameters*

parameter | description | type | default
--------- | ----------- | ---- | -------
**repo_name** | the name of the repository | str

##### *example usage*

```python
# No longer search the Multiverse
remove_package_repo('Multiverse')
```


### get_package_repos()

Retrieve a dictionary describing the configured package source repositories.

##### *parameters*

None

##### *example usage*

```python
# Which repository am I searching through first?
repos = get_package_repos()
print("First searching " + repos['repositories'][0]['name'])
```


### run_command()

Run a command on a remote host via SSH.

##### *parameters*

parameter | description | type | default
--------- | ----------- | ---- | -------
**host** | the hostname or IP to run the command on | str
**command** | the command to run | str
username | the username used for SSH authentication | str | `core`
key_path | the path to the SSH keyfile used for authentication | str | `None`

##### *example usage*

```python
# I wonder what /etc/motd contains on the Mesos master?
run_command(master_ip(), 'cat /etc/motd')
```


### run_command_on_master()

Run a command on the Mesos master via SSH.

##### *parameters*

parameter | description | type | default
--------- | ----------- | ---- | -------
**command** | the command to run | str
username | the username used for SSH authentication | str | `core`
key_path | the path to the SSH keyfile used for authentication | str | `None`

##### *example usage*

```python
# What kernel is our Mesos master running?
run_command_on_master('uname -a')
```


### run_command_on_agent()

Run a command on a Mesos agent via SSH, proxied via the Mesos master.

*This method uses the same parameters as [`run_command()`](#run_command)*


### run_dcos_command()

Run a command using the `dcos` CLI.

##### *parameters*

parameter | description | type | default
--------- | ----------- | ---- | -------
**command** | the command to run | str

##### *example usage*

```python
# What's the current version of the Jenkins package?
result, error = run_dcos_command('package search jenkins --json')
result_json = json.loads(result)
print(result_json['packages'][0]['currentVersion'])
```


### copy_file()

Copy a file via SCP.

##### *parameters*

parameter | description | type | default
--------- | ----------- | ---- | -------
**host** | the hostname or IP to copy the file to/from | str
**file_path** | the local path to the file to be copied | str
remote_path | the remote path to copy the file to | str | `.`
username | the username used for SSH authentication | str | `core`
key_path | the path to the SSH keyfile used for authentication | str | `None`
action | 'put' (default) or 'get' | str | `put`

##### *example usage*

```python
# Copy a datafile onto the Mesos master
copy_file(master_ip(), '/var/data/datafile.txt')
```


### copy_file_to_master()

Copy a file to the Mesos master.

##### *parameters*

parameter | description | type | default
--------- | ----------- | ---- | -------
**file_path** | the local path to the file to be copied | str
remote_path | the remote path to copy the file to | str | `.`
username | the username used for SSH authentication | str | `core`
key_path | the path to the SSH keyfile used for authentication | str | `None`

##### *example usage*

```python
# Copy a datafile onto the Mesos master
copy_file_to_master('/var/data/datafile.txt')
```


### copy_file_to_agent()

Copy a file to a Mesos agent, proxied through the Mesos master.

*This method uses the same parameters as [`copy_file()`](#copy_file)*


### copy_file_from_master()

Copy a file from the Mesos master.

##### *parameters*

parameter | description | type | default
--------- | ----------- | ---- | -------
**remote_path** | the remote path of the file to copy | str |
file_path | the local path to copy the file to | str | `.`
username | the username used for SSH authentication | str | `core`
key_path | the path to the SSH keyfile used for authentication | str | `None`

##### *example usage*

```python
# Copy a datafile from the Mesos master
copy_file_from_master('/var/data/datafile.txt')
```


### copy_file_from_agent()

Copy a file from a Mesos agent, proxied through the Mesos master.

##### *parameters*

parameter | description | type | default
--------- | ----------- | ---- | -------
**host** | the hostname or IP to copy the file from | str
**remote_path** | the remote path of the file to copy | str
file_path | the local path to copy the file to | str | `.`
username | the username used for SSH authentication | str | `core`
key_path | the path to the SSH keyfile used for authentication | str | `None`

##### *example usage*

```python
# Copy a datafile from an agent running Jenkins
service_ips = get_service_ips('marathon', 'jenkins')
for host in service_ips:
    assert copy_file_from_agent(host, '/home/jenkins/datafile.txt')
```


### get_service()

Retrieve a dictionary describing a named service.

##### *parameters*

parameter | description | type | default
--------- | ----------- | ---- | -------
**service_name** | the name of the service | str
inactive | include inactive services? | bool | `False`
completed | include completed services? | bool | `False`

##### *example usage*

```python
# Tell me about the 'jenkins' service
jenkins = get_service('jenkins')
```


### get_service_framework_id()

Get the framework ID of a named service.

##### *parameters*

parameter | description | type | default
--------- | ----------- | ---- | -------
**service_name** | the name of the service | str
inactive | include inactive services? | bool | `False`
completed | include completed services? | bool | `False`

##### *example usage*

```python
# What is the framework ID for the 'jenkins' service?
jenkins_framework_id = get_framework_id('jenkins')
```


### get_service_task()

Get a dictionary describing a named service task.

##### *parameters*

parameter | description | type | default
--------- | ----------- | ---- | -------
**service_name** | the name of the service | str
**task_name** | the name of the task | str
inactive | include inactive services? | bool | `False`
completed | include completed services? | bool | `False`

##### *example usage*

```python
# Tell me about marathon's 'jenkins' task
jenkins_tasks = get_service_task('marathon', 'jenkins')
```


### get_service_tasks()

Get a list of task IDs associated with a named service.

##### *parameters*

parameter | description | type | default
--------- | ----------- | ---- | -------
**service_name** | the name of the service | str
inactive | include inactive services? | bool | `False`
completed | include completed services? | bool | `False`

##### *example usage*

```python
# What's marathon doing right now?
service_tasks = get_service_tasks('marathon')
```


### get_marathon_task()

Get a dictionary describing a named Marathon task.

##### *parameters*

parameter | description | type | default
--------- | ----------- | ---- | -------
**task_name** | the name of the task | str
inactive | include inactive services? | bool | `False`
completed | include completed services? | bool | `False`

##### *example usage*

```python
# Tell me about marathon's 'jenkins' task
jenkins_tasks = get_marathon_task('jenkins')
```


### get_marathon_tasks()

Get a list of Marathon tasks.

##### *parameters*

parameter | description | type | default
--------- | ----------- | ---- | -------
inactive | include inactive services? | bool | `False`
completed | include completed services? | bool | `False`

##### *example usage*

```python
# What's marathon doing right now?
service_tasks = get_marathon_tasks()
```


### get_service_ips()

Get a set of the IPs associated with a service.

##### *parameters*

parameter | description | type | default
--------- | ----------- | ---- | -------
**service_name** | the name of the service | str
task_name | the name of the task to limit results to | str | `None`
inactive | include inactive services? | bool | `False`
completed | include completed services? | bool | `False`

##### *example usage*

```python
# Get all IPs associated with the 'chronos' task running in the 'marathon' service
service_ips = get_service_ips('marathon', 'chronos')
print('service_ips: ' + str(service_ips))
```


### service_healthy()

Check whether a specified service is currently healthy.

##### *parameters*

parameter | description | type | default
--------- | ----------- | ---- | -------
**service_name** | the name of the service | str

##### *example usage*

```python
# Is the 'jenkins' service healthy?
if service_healthy('jenkins'):
    print('Jenkins is healthy!')
```


### get_task()

Get information about a task.

*This method uses the same parameters as [`get_tasks()`](#get_tasks)*


### get_tasks()

Get a list of tasks, optionally filtered by task name.

##### *parameters*

parameter | description | type | default
--------- | ----------- | ---- | -------
task_name | the nameof the task | str
completed | include completed tasks? | `True`

##### *example usage*

```python
# What tasks have been run?
tasks = get_tasks()
for task in tasks:
    print("{} has state {}".format(task['id'], task['state']))
```


### get_active_tasks()

Get a list of active tasks, optionally filtered by task name.

##### *parameters*

parameter | description | type | default
--------- | ----------- | ---- | -------
task_name | the nameof the task | str
completed | include completed tasks? | `False`

##### *example usage*

```python
# What tasks are running?
tasks = get_active_tasks()
for task in tasks:
    print("{} has state {}".format(task['id'], task['state']))
```


### task_completed()

Check whether a task has completed.

##### *parameters*

parameter | description | type | default
--------- | ----------- | ---- | -------
task_name | the nameof the task | str

##### *example usage*

```python
# Wait for task 'driver-20160517222552-0072' to complete
while not task_completed('driver-20160517222552-0072'):
    print('Task not complete; sleeping...')
    time.sleep(5)
```


### delete_zk_node()

Delete a named ZooKeeper node.

##### *parameters*

parameter | description | type | default
--------- | ----------- | ---- | -------
node_name | the name of the node | str

##### *example usage*

```python
# Delete a 'universe/marathon-user' ZooKeeper node
delete_zk_node('universe/marathon-user')
```


### get_agents()

Retrieve a list of all agent node IP addresses.

##### *parameters*

None

##### *example usage*

```python
# What do I look like in IP space?
nodes = get_agents()
print("Node IP addresses: " + nodes)
```

### get_agents()

Retrieve a list of all agent node IP addresses.

##### *parameters*

None

##### *example usage*

```python
# What do I look like in IP space?
private_nodes = get_private_agents()
print("Private IP addresses: " + private_nodes)
```


### get_public_agents()

Retrieve a list of all public agent node IP addresses.

##### *parameters*

None

##### *example usage*

```python
# What do I look like in IP space?
public_nodes = get_public_agents()
print("Public IP addresses: " + public_nodes)
```

### partition_agent()

Separates the agent from the cluster by adjusting IPTables with the following:

```
sudo iptables -F INPUT
sudo iptables -I INPUT -p tcp --dport 22 -j ACCEPT
sudo iptables -I INPUT -p icmp -j ACCEPT
sudo iptables -I OUTPUT -p tcp --sport 5051  -j REJECT
sudo iptables -A INPUT -j REJECT
```

##### *parameters*

parameter | description | type | default
--------- | ----------- | ---- | -------
hostname | the hostname or IP of the node | str

##### *example usage*

```python
# Partition all the public nodes
public_nodes = get_public_agents()
for public_node in public_nodes:
    partition_agent(public_node)
```

### reconnect_agent()

Reconnects a previously partitioned agent by reversing the IPTable changes.

##### *parameters*

parameter | description | type | default
--------- | ----------- | ---- | -------
hostname | the hostname or IP of the node | str

##### *example usage*

```python
# Reconnect the public agents
for public_node in public_nodes:
    reconnect_agent(public_node)
```

<<<<<<< HEAD
### kill_process_at_host()

Kill the process(es) matching pattern at ip.  This will potentially kill infrastructure processes.
=======
### restart_agent()

Restarts an agent process at the host.

##### *parameters*

parameter | description | type | default
--------- | ----------- | ---- | -------
hostname | the hostname or IP of the node | str

##### *example usage*

```python
# Reconnect the public agents
for public_node in public_nodes:
    restart_agent(public_node)
```

### stop_agent()

Stops an agent process at the host.

##### *parameters*

parameter | description | type | default
--------- | ----------- | ---- | -------
hostname | the hostname or IP of the node | str

##### *example usage*

```python
# Reconnect the public agents
for public_node in public_nodes:
    stop_agent(public_node)
```

### start_agent()

Start an agent process at the host.

>>>>>>> 149a7cc4
##### *parameters*

parameter | description | type | default
--------- | ----------- | ---- | -------
hostname | the hostname or IP of the node | str
<<<<<<< HEAD
pattern  | A regular expression matching the name of the process to
kill | str
=======
>>>>>>> 149a7cc4

##### *example usage*

```python
<<<<<<< HEAD
# kill java on the public agents
for public_node in public_nodes:
    kill_process_at_host(public_node, "java")
=======
# Reconnect the public agents
for public_node in public_nodes:
    start_agent(public_node)
>>>>>>> 149a7cc4
```<|MERGE_RESOLUTION|>--- conflicted
+++ resolved
@@ -57,7 +57,7 @@
       * [restart_agent()](#restart_agent)
       * [stop_agent()](#stop_agent)
       * [start_agent()](#start_agent)
-
+      * [kill_process_at_host()](#kill_process_at_host)
 
 ## Usage
 
@@ -811,11 +811,6 @@
     reconnect_agent(public_node)
 ```
 
-<<<<<<< HEAD
-### kill_process_at_host()
-
-Kill the process(es) matching pattern at ip.  This will potentially kill infrastructure processes.
-=======
 ### restart_agent()
 
 Restarts an agent process at the host.
@@ -856,28 +851,35 @@
 
 Start an agent process at the host.
 
->>>>>>> 149a7cc4
 ##### *parameters*
 
 parameter | description | type | default
 --------- | ----------- | ---- | -------
 hostname | the hostname or IP of the node | str
-<<<<<<< HEAD
+
+##### *example usage*
+
+```python
+# Reconnect the public agents
+for public_node in public_nodes:
+    start_agent(public_node)
+```
+
+### kill_process_at_host()
+
+Kill the process(es) matching pattern at ip.  This will potentially kill infrastructure processes.
+##### *parameters*
+
+parameter | description | type | default
+--------- | ----------- | ---- | -------
+hostname | the hostname or IP of the node | str
 pattern  | A regular expression matching the name of the process to
 kill | str
-=======
->>>>>>> 149a7cc4
-
-##### *example usage*
-
-```python
-<<<<<<< HEAD
+
+##### *example usage*
+
+```python
 # kill java on the public agents
 for public_node in public_nodes:
     kill_process_at_host(public_node, "java")
-=======
-# Reconnect the public agents
-for public_node in public_nodes:
-    start_agent(public_node)
->>>>>>> 149a7cc4
 ```